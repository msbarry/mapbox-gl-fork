--- conflicted
+++ resolved
@@ -91,38 +91,9 @@
         this._layers = {};
         this._groups = [];
 
-<<<<<<< HEAD
-            if (layer['line-dasharray']) {
-                // If the line is dashed, scale the dash lengths by the line
-                // width at the previous round zoom level.
-                var dashArray = appliedLayer['line-dasharray'];
-                var lineWidth = layer['line-width'] ?
-                    layer['line-width'].at(Math.floor(z), Infinity) :
-                    appliedLayer['line-width'];
-
-                appliedLayer['line-dasharray'] = {
-                    pattern: dashArray,
-                    scale: lineWidth
-                };
-            }
-
-            // Find all the sources that are currently being used
-            // so that we can automatically enable/disable them as needed
-            if (!appliedLayer.hidden) {
-                var source = bucket && bucket.source;
-
-                // mark source as used so that tiles are downloaded
-                if (source) this.sources[source].used = true;
-            }
-
-            if (appliedLayer['raster-fade-duration']) {
-                this.rasterFadeDuration = Math.max(this.rasterFadeDuration, appliedLayer['raster-fade-duration']);
-            }
-=======
         for (var i = 0; i < this.stylesheet.layers.length; i++) {
             layer = new StyleLayer(this.stylesheet.layers[i]);
             this._layers[layer.id] = layer;
->>>>>>> 548322c3
         }
 
         // Resolve layout properties.
